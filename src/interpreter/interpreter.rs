use std::collections::HashMap;

use crate::ir::ast::Expression;
use crate::ir::ast::Name;
use crate::ir::ast::Statement;
use anyhow::{bail, Result};

type IntValue = i32;

type Environment = HashMap<Name, i32>;

pub fn eval(exp: &Expression, env: &Environment) -> Result<IntValue> {
    match exp {
        Expression::CInt(v) => Ok(*v),
        Expression::Add(lhs, rhs) => Ok(eval(lhs, env)? + eval(rhs, env)?),
        Expression::Sub(lhs, rhs) => Ok(eval(lhs, env)? - eval(rhs, env)?),
        Expression::Mul(lhs, rhs) => Ok(eval(lhs, env)? * eval(rhs, env)?),
        Expression::Div(lhs, rhs) => Ok(eval(lhs, env)? / eval(rhs, env)?),
        Expression::Var(name) => match env.get(name) {
            Some(&value) => Ok(value),
            None => bail!("Variable {} not found", name),
        },
    }
}

/// Executes statements. Mutates the environment as it executes. Yes, the "fully" functional approach
/// is to have total immutability. Note, however, that we are doing things like:
/// Statement::Sequence(s1, s2) => {
/// Statement::While(cond, stmt) => {
///     let mut value = eval(cond, &env)?;
///     let mut new_env = env;
///     while value > 0 {
///     new_env = execute(stmt, new_env.clone())?;
///    value = eval(cond, &new_env.clone())?;
///     }
///     Ok(new_env)
/// }
/// which already introduces mutability and creeps .clone() calls everywhere
pub fn execute(stmt: &Statement, env: &mut Environment) -> Result<()> {
    match stmt {
        Statement::Assignment(name, exp) => {
<<<<<<< HEAD
            let value = eval(exp, env)?;
            env.insert(*name.clone(), value);
=======
            let value = eval(exp, &env)?;
            let mut new_env = env;
            new_env.insert(name.clone(), value);
            Ok(new_env.clone())
>>>>>>> 148c50cd
        }
        Statement::IfThenElse(cond, stmt_then, stmt_else) => {
            let value = eval(cond, env)?;
            if value > 0 {
                execute(stmt_then, env)?
            } else {
                execute(stmt_else, env)?
            }
        }
        Statement::While(cond, stmt) => {
            let mut value = eval(cond, env)?;
            while value > 0 {
                execute(stmt, env)?;
                value = eval(cond, env)?;
            }
        }
        Statement::Sequence(s1, s2) => {
            execute(s1, env)?;
            execute(s2, env)?;
        },
        _ => bail!("not implemented yet"),
    }
    Ok(())
}

#[cfg(test)]
mod tests {
    use super::*;

    #[test]
    fn eval_constant() -> Result<()> {
        let env = HashMap::new();
        let c10 = Expression::CInt(10);
        let c20 = Expression::CInt(20);

        assert_eq!(eval(&c10, &env)?, 10);
        assert_eq!(eval(&c20, &env)?, 20);

        Ok(())
    }

    #[test]
    fn eval_add_expression1() -> Result<()> {
        let env = HashMap::new();
        let c10 = Expression::CInt(10);
        let c20 = Expression::CInt(20);
        let add1 = Expression::Add(Box::new(c10), Box::new(c20));
        assert_eq!(eval(&add1, &env)?, 30);

        Ok(())
    }

    #[test]
    fn eval_add_expression2() -> Result<()> {
        let env = HashMap::new();
        let c10 = Expression::CInt(10);
        let c20 = Expression::CInt(20);
        let c30 = Expression::CInt(30);
        let add1 = Expression::Add(Box::new(c10), Box::new(c20));
        let add2 = Expression::Add(Box::new(add1), Box::new(c30));
        assert_eq!(eval(&add2, &env)?, 60);

        Ok(())
    }

    #[test]
    fn eval_mul_expression() -> Result<()> {
        let env = HashMap::new();
        let c10 = Expression::CInt(10);
        let c20 = Expression::CInt(20);
        let mul1 = Expression::Mul(Box::new(c10), Box::new(c20));
        assert_eq!(eval(&mul1, &env)?, 200);

        Ok(())
    }

    #[test]
    fn eval_variable() -> Result<()> {
        let env = HashMap::from([(String::from("x"), 10), (String::from("y"), 20)]);
        let v1 = Expression::Var(String::from("x"));
        let v2 = Expression::Var(String::from("y"));
        assert_eq!(eval(&v1, &env)?, 10);
        assert_eq!(eval(&v2, &env)?, 20);

        Ok(())
    }

    #[test]
    fn eval_sub_expression1() -> Result<()> {
        let env = HashMap::new();
        let c10 = Expression::CInt(10);
        let c20 = Expression::CInt(20);
        let mul1 = Expression::Sub(Box::new(c20), Box::new(c10));
        assert_eq!(eval(&mul1, &env)?, 10);

        Ok(())
    }

    #[test]
    fn eval_sub_expression2() -> Result<()> {
        let env = HashMap::new();
        let c10 = Expression::CInt(100);
        let c20 = Expression::CInt(300);
        let mul1 = Expression::Sub(Box::new(c20), Box::new(c10));
        assert_eq!(eval(&mul1, &env)?, 200);

        Ok(())
    }

    #[test]
    fn eval_div_expression1() -> Result<()> {
        let env = HashMap::new();
        let c10 = Expression::CInt(10);
        let c20 = Expression::CInt(20);
        let mul1 = Expression::Div(Box::new(c20), Box::new(c10));
        assert_eq!(eval(&mul1, &env)?, 2);

        Ok(())
    }

    #[test]
    fn eval_div_expression2() -> Result<()> {
        let env = HashMap::new();
        let c10 = Expression::CInt(3);
        let c20 = Expression::CInt(21);
        let mul1 = Expression::Div(Box::new(c20), Box::new(c10));
        assert_eq!(eval(&mul1, &env)?, 7);

        Ok(())
    }

    #[test]
<<<<<<< HEAD
    fn execute_assignment() -> Result<()> {
        let mut env = HashMap::new();
        let assign_stmt =
            Statement::Assignment(Box::from(String::from("x")), Box::new(Expression::CInt(42)));
=======
    fn execute_assignment() {
        let env = HashMap::new();
        let assign_stmt = Statement::Assignment(String::from("x"), Box::new(Expression::CInt(42)));
>>>>>>> 148c50cd

        match execute(&assign_stmt, &mut env) {
            Ok(()) => assert_eq!(env.get("x"), Some(&42)),
            Err(s) => assert!(false, "{}", s),
        }

        Ok(())
    }

    #[test]
    fn eval_expression_with_variables() -> Result<()> {
        let env = HashMap::from([(String::from("a"), 5), (String::from("b"), 3)]);
        let expr = Expression::Mul(
            Box::new(Expression::Var(String::from("a"))),
            Box::new(Expression::Add(
                Box::new(Expression::Var(String::from("b"))),
                Box::new(Expression::CInt(2)),
            )),
        );
        assert_eq!(eval(&expr, &env)?, 25);

        Ok(())
    }

    #[test]
    fn eval_nested_expressions() -> Result<()> {
        let env = HashMap::new();
        let expr = Expression::Add(
            Box::new(Expression::Mul(
                Box::new(Expression::CInt(2)),
                Box::new(Expression::CInt(3)),
            )),
            Box::new(Expression::Sub(
                Box::new(Expression::CInt(10)),
                Box::new(Expression::CInt(4)),
            )),
        );
        assert_eq!(eval(&expr, &env)?, 12);

        Ok(())
    }

    #[test]
    fn eval_variable_not_found() -> Result<()> {
        let env = HashMap::new();
        let var_expr = Expression::Var(String::from("z"));
        let result = eval(&var_expr, &env);

        assert!(result.is_err(), "Variable missing not found");

        Ok(())
    }

    #[test]
    fn eval_summation() {
        /*
         * (a test case for the following program)
         *
         * > x = 10
         * > y = 0
         * > while x:
         * >   y = y + x
         * >   x = x - 1
         *
         * After executing this program, 'x' must be zero and
         * 'y' must be 55.
         */
        let mut env = HashMap::new();

        let a1 = Statement::Assignment(String::from("x"), Box::new(Expression::CInt(10)));
        let a2 = Statement::Assignment(String::from("y"), Box::new(Expression::CInt(0)));
        let a3 = Statement::Assignment(
            String::from("y"),
            Box::new(Expression::Add(
                Box::new(Expression::Var(String::from("y"))),
                Box::new(Expression::Var(String::from("x"))),
            )),
        );
        let a4 = Statement::Assignment(
            String::from("x"),
            Box::new(Expression::Sub(
                Box::new(Expression::Var(String::from("x"))),
                Box::new(Expression::CInt(1)),
            )),
        );

        let seq1 = Statement::Sequence(Box::new(a3), Box::new(a4));

        let while_statement =
            Statement::While(Box::new(Expression::Var(String::from("x"))), Box::new(seq1));

        let seq2 = Statement::Sequence(Box::new(a2), Box::new(while_statement));
        let program = Statement::Sequence(Box::new(a1), Box::new(seq2));

        match execute(&program, &mut env) {
            Ok(()) => {
                assert_eq!(env.get("y"), Some(&55));
                assert_eq!(env.get("x"), Some(&0));
            }
            Err(s) => assert!(false, "{}", s),
        }
    }

    #[test]
    fn eval_simple_if_then_else() {
        /*
         * Test for simple if-then-else statement
         *
         * > x = 10
         * > if x > 5:
         * >   y = 1
         * > else:
         * >   y = 0
         *
         * After executing, 'y' should be 1.
         */
        let mut env = HashMap::new();

        let condition = Expression::Var(String::from("x"));
        let then_stmt = Statement::Assignment(String::from("y"), Box::new(Expression::CInt(1)));
        let else_stmt = Statement::Assignment(String::from("y"), Box::new(Expression::CInt(0)));

        let if_statement = Statement::IfThenElse(
            Box::new(condition),
            Box::new(then_stmt),
            Box::new(else_stmt),
        );

        let setup_stmt = Statement::Assignment(String::from("x"), Box::new(Expression::CInt(10)));
        let program = Statement::Sequence(Box::new(setup_stmt), Box::new(if_statement));

        match execute(&program, &mut env) {
            Ok(()) => assert_eq!(env.get("y"), Some(&1)),
            Err(s) => assert!(false, "{}", s),
        }
    }

    #[test]
    fn eval_while_loop_decrement() {
        /*
         * Test for while loop that decrements a variable
         *
         * > x = 3
         * > y = 10
         * > while x:
         * >   y = y - 1
         * >   x = x - 1
         *
         * After executing, 'y' should be 7 and 'x' should be 0.
         */
        let mut env = HashMap::new();

        let a1 = Statement::Assignment(String::from("x"), Box::new(Expression::CInt(3)));
        let a2 = Statement::Assignment(String::from("y"), Box::new(Expression::CInt(10)));
        let a3 = Statement::Assignment(
            String::from("y"),
            Box::new(Expression::Sub(
                Box::new(Expression::Var(String::from("y"))),
                Box::new(Expression::CInt(1)),
            )),
        );
        let a4 = Statement::Assignment(
            String::from("x"),
            Box::new(Expression::Sub(
                Box::new(Expression::Var(String::from("x"))),
                Box::new(Expression::CInt(1)),
            )),
        );

        let seq1 = Statement::Sequence(Box::new(a3), Box::new(a4));
        let while_statement =
            Statement::While(Box::new(Expression::Var(String::from("x"))), Box::new(seq1));
        let program = Statement::Sequence(
            Box::new(a1),
            Box::new(Statement::Sequence(Box::new(a2), Box::new(while_statement))),
        );

        match execute(&program, &mut env) {
            Ok(()) => {
                assert_eq!(env.get("y"), Some(&7));
                assert_eq!(env.get("x"), Some(&0));
            }
            Err(s) => assert!(false, "{}", s),
        }
    }

    #[test]
    fn eval_nested_if_statements() {
        /*
         * Test for nested if-then-else statements
         *
         * > x = 10
         * > if x > 5:
         * >   if x > 8:
         * >     y = 1
         * >   else:
         * >     y = 2
         * > else:
         * >   y = 0
         *
         * After executing, 'y' should be 1.
         */
        let mut env = HashMap::new();

        let inner_then_stmt =
            Statement::Assignment(String::from("y"), Box::new(Expression::CInt(1)));
        let inner_else_stmt =
            Statement::Assignment(String::from("y"), Box::new(Expression::CInt(2)));
        let inner_if_statement = Statement::IfThenElse(
            Box::new(Expression::Var(String::from("x"))),
            Box::new(inner_then_stmt),
            Box::new(inner_else_stmt),
        );

        let outer_else_stmt =
            Statement::Assignment(String::from("y"), Box::new(Expression::CInt(0)));
        let outer_if_statement = Statement::IfThenElse(
            Box::new(Expression::Var(String::from("x"))),
            Box::new(inner_if_statement),
            Box::new(outer_else_stmt),
        );

        let setup_stmt = Statement::Assignment(String::from("x"), Box::new(Expression::CInt(10)));
        let program = Statement::Sequence(Box::new(setup_stmt), Box::new(outer_if_statement));

        match execute(&program, &mut env) {
            Ok(()) => assert_eq!(env.get("y"), Some(&1)),
            Err(s) => assert!(false, "{}", s),
        }
    }

    #[test]
    fn eval_complex_sequence() {
        /*
         * Sequence with multiple assignments and expressions
         *
         * > x = 5
         * > y = 0
         * > z = 2 * x + 3
         *
         * After executing, 'x' should be 5, 'y' should be 0, and 'z' should be 13.
         */
        let mut env = HashMap::new();

        let a1 = Statement::Assignment(String::from("x"), Box::new(Expression::CInt(5)));
        let a2 = Statement::Assignment(String::from("y"), Box::new(Expression::CInt(0)));
        let a3 = Statement::Assignment(
            String::from("z"),
            Box::new(Expression::Add(
                Box::new(Expression::Mul(
                    Box::new(Expression::CInt(2)),
                    Box::new(Expression::Var(String::from("x"))),
                )),
                Box::new(Expression::CInt(3)),
            )),
        );

        let program = Statement::Sequence(
            Box::new(a1),
            Box::new(Statement::Sequence(Box::new(a2), Box::new(a3))),
        );

        match execute(&program, &mut env) {
            Ok(()) => {
                assert_eq!(env.get("x"), Some(&5));
                assert_eq!(env.get("y"), Some(&0));
                assert_eq!(env.get("z"), Some(&13));
            }
            Err(s) => assert!(false, "{}", s),
        }
    }
}<|MERGE_RESOLUTION|>--- conflicted
+++ resolved
@@ -39,15 +39,8 @@
 pub fn execute(stmt: &Statement, env: &mut Environment) -> Result<()> {
     match stmt {
         Statement::Assignment(name, exp) => {
-<<<<<<< HEAD
             let value = eval(exp, env)?;
-            env.insert(*name.clone(), value);
-=======
-            let value = eval(exp, &env)?;
-            let mut new_env = env;
-            new_env.insert(name.clone(), value);
-            Ok(new_env.clone())
->>>>>>> 148c50cd
+            env.insert(name.clone(), value);
         }
         Statement::IfThenElse(cond, stmt_then, stmt_else) => {
             let value = eval(cond, env)?;
@@ -67,7 +60,7 @@
         Statement::Sequence(s1, s2) => {
             execute(s1, env)?;
             execute(s2, env)?;
-        },
+        }
         _ => bail!("not implemented yet"),
     }
     Ok(())
@@ -180,16 +173,9 @@
     }
 
     #[test]
-<<<<<<< HEAD
     fn execute_assignment() -> Result<()> {
         let mut env = HashMap::new();
-        let assign_stmt =
-            Statement::Assignment(Box::from(String::from("x")), Box::new(Expression::CInt(42)));
-=======
-    fn execute_assignment() {
-        let env = HashMap::new();
         let assign_stmt = Statement::Assignment(String::from("x"), Box::new(Expression::CInt(42)));
->>>>>>> 148c50cd
 
         match execute(&assign_stmt, &mut env) {
             Ok(()) => assert_eq!(env.get("x"), Some(&42)),
